--- conflicted
+++ resolved
@@ -2,55 +2,23 @@
   "$schema": "https://schemas.figma.com/figma-tokens/1.0.0",
   "$metadata": {
     "generatedBy": "design-tokens-sync",
-<<<<<<< HEAD
-    "generatedAt": "2025-10-06T14:05:23.793Z",
-=======
     "generatedAt": "2025-09-27T07:41:51.579Z",
->>>>>>> d5469327
     "version": "1.0.0"
   },
   "colors": {
     "primary": {
-      "50": "#F7E9F2",
-      "100": "#F0D3E6",
-      "200": "#E8BDD9",
-      "300": "#E0A7CD",
-      "400": "#D991C1",
-      "500": "#673391",
-      "600": "#76479B",
-      "700": "#835AA5",
-      "800": "#926EB0",
-      "900": "#4F286F"
-    },
-    "accent": {
-      "50": "#F7E9F2",
-      "100": "#F0D3E6",
-      "200": "#E8BDD9",
-      "300": "#E0A7CD",
-      "400": "#D991C1",
-      "500": "#B22382",
-      "600": "#BA398F",
-      "700": "#C965A7",
-      "800": "#7A1057",
-      "900": "#7A1057"
-    },
-    "success": {
-      "50": "#E6F4EC",
-      "100": "#2D8659",
-      "200": "#51A037",
-      "300": "#3E7D2B"
-    },
-    "warning": {
-      "50": "#FFF8E1",
-      "100": "#FF9800"
-    },
-    "error": {
-      "50": "#FCF0EE",
-      "100": "#CA7373",
-      "200": "#FAEDED",
-      "300": "#A22F2F"
-    },
-    "neutral": {
+      "50": "#F8FEFF",
+      "100": "#F0F9FF",
+      "200": "#E5F5FF",
+      "300": "#C3E7FF",
+      "400": "#C1E4FB",
+      "500": "#0F3340",
+      "600": "#0F1F40",
+      "700": "#0074A5",
+      "800": "#556A7D",
+      "900": "#475A66"
+    },
+    "gray": {
       "50": "#FFFFFF",
       "100": "#FAFAFA",
       "200": "#F3F8FC",
@@ -62,12 +30,65 @@
       "800": "#708497",
       "900": "#000000"
     },
-    "status": {
+    "success": {
+      "50": "#E6F4EC",
+      "100": "#2D8659"
+    },
+    "warning": {
+      "50": "#E0F5FF",
+      "100": "#0074A5"
+    },
+    "error": {
+      "50": "#FCF0EE",
+      "100": "#CA7373",
+      "200": "#FAEDED",
+      "300": "#A22F2F"
+    },
+    "info": {
+      "50": "#F9ECF3",
+      "100": "#7C3A60"
+    },
+    "neutral": {
+      "50": "#FFF1DF",
+      "100": "#AC732B",
+      "200": "#F7EFE4",
+      "300": "#7A5E3A"
+    },
+    "text": {
+      "primary": "#0F3340",
+      "secondary": "#757575",
+      "tertiary": "#909BAA",
+      "inverse": "#FFFFFF",
+      "muted": "#708497"
+    },
+    "background": {
+      "primary": "#F8FEFF",
+      "secondary": "#FFFFFF",
+      "tertiary": "#F3F8FC",
+      "inverse": "#0F3340"
+    },
+    "border": {
+      "default": "#E7EDF0",
+      "hover": "#C1E4FB",
+      "focus": "#0F3340",
+      "light": "#E7EDF0"
+    },
+    "brand": {
+      "primary": "#0F3340",
+      "secondary": "#0F1F40",
+      "tertiary": "#E5F5FF"
+    },
+    "feedback": {
       "success": "#2D8659",
-      "warning": "#FF9800",
+      "success-bg": "#E6F4EC",
+      "warning": "#0074A5",
+      "warning-bg": "#E0F5FF",
       "error": "#CA7373",
-      "info": "#BA398F",
-      "verified": "#51A037"
+      "error-bg": "#FCF0EE",
+      "info": "#7C3A60",
+      "info-bg": "#F9ECF3",
+      "neutral": "#AC732B",
+      "neutral-bg": "#FFF1DF"
     }
   },
   "spacing": {
@@ -87,13 +108,9 @@
   },
   "typography": {
     "fontFamily": {
-      "primary": [
-        "Roboto",
-        "system-ui",
-        "sans-serif"
-      ],
-      "secondary": [
-        "DM Sans",
+      "sans": [
+        "Helvetica Neue",
+        "Inter",
         "system-ui",
         "sans-serif"
       ],
@@ -185,225 +202,96 @@
   "semantic": {
     "colors": {
       "text": {
-        "primary": "#673391",
+        "primary": "#0F3340",
         "secondary": "#757575",
         "tertiary": "#909BAA",
         "inverse": "#FFFFFF",
-        "muted": "#708497",
-        "success": "#2D8659",
-        "warning": "#FF9800",
-        "error": "#CA7373"
+        "muted": "#708497"
       },
       "background": {
-        "primary": "#F7E9F2",
+        "primary": "#F8FEFF",
         "secondary": "#FFFFFF",
         "tertiary": "#F3F8FC",
-        "inverse": "#673391",
-        "surface": "#FFFFFF",
-        "overlay": "rgba(0, 0, 0, 0.75)"
+        "inverse": "#0F3340"
       },
       "border": {
         "default": "#E7EDF0",
-        "hover": "#D991C1",
-        "focus": "#673391",
-        "light": "#E7EDF0",
-        "success": "#51A037",
-        "error": "#CA7373"
+        "hover": "#C1E4FB",
+        "focus": "#0F3340",
+        "light": "#E7EDF0"
       },
       "brand": {
-        "primary": "#673391",
-        "secondary": "#76479B",
-        "tertiary": "#E8BDD9",
-        "accent": "#B22382"
-      },
-      "status": {
-        "success": {
-          "background": {
-            "value": "#E6F4EC",
-            "type": "color"
-          },
-          "text": {
-            "value": "#2D8659",
-            "type": "color"
-          },
-          "border": {
-            "value": "#51A037",
-            "type": "color"
-          }
-        },
-        "warning": {
-          "background": {
-            "value": "#FFF8E1",
-            "type": "color"
-          },
-          "text": {
-            "value": "#FF9800",
-            "type": "color"
-          }
-        },
-        "error": {
-          "background": {
-            "value": "#FCF0EE",
-            "type": "color"
-          },
-          "text": {
-            "value": "#CA7373",
-            "type": "color"
-          },
-          "border": {
-            "value": "#A22F2F",
-            "type": "color"
-          }
-        },
-        "info": {
-          "background": {
-            "value": "#F7E9F2",
-            "type": "color"
-          },
-          "text": {
-            "value": "#C965A7",
-            "type": "color"
-          }
-        },
-        "verified": {
-          "background": {
-            "value": "#51A037",
-            "type": "color"
-          },
-          "text": {
-            "value": "#FFFFFF",
-            "type": "color"
-          }
-        }
+        "primary": "#0F3340",
+        "secondary": "#0F1F40",
+        "tertiary": "#E5F5FF"
+      },
+      "feedback": {
+        "success": "#2D8659",
+        "success-bg": "#E6F4EC",
+        "warning": "#0074A5",
+        "warning-bg": "#E0F5FF",
+        "error": "#CA7373",
+        "error-bg": "#FCF0EE",
+        "info": "#7C3A60",
+        "info-bg": "#F9ECF3",
+        "neutral": "#AC732B",
+        "neutral-bg": "#FFF1DF"
       }
     }
   },
   "component": {
     "button": {
       "primary": {
-        "backgroundColor": "#673391",
+        "backgroundColor": "#0F3340",
         "textColor": "#FFFFFF",
         "borderRadius": "0.375rem",
         "padding": "0.75rem 1.5rem",
-        "fontWeight": "500",
-        "fontSize": "1.125rem"
+        "fontWeight": "500"
       },
       "secondary": {
         "backgroundColor": "transparent",
-        "textColor": "#673391",
-        "borderColor": "#673391",
+        "textColor": "#0F3340",
+        "borderColor": "#0F3340",
         "borderRadius": "0.375rem",
         "padding": "0.75rem"
       },
-      "success": {
-        "backgroundColor": "#51A037",
-        "textColor": "#FFFFFF",
-        "borderRadius": "9999px",
-        "padding": "0.75rem 0.75rem"
-      },
-      "destructive": {
-        "backgroundColor": "#CA7373",
-        "textColor": "#FFFFFF",
-        "borderRadius": "0.375rem",
-        "padding": "0.75rem 1.5rem"
+      "gradient": {
+        "backgroundColor": "linear-gradient(180deg, #FFFFFF 0%, #F6FCFF 100%)",
+        "borderColor": "#E7EDF0",
+        "textColor": "#0F3340",
+        "borderRadius": "0.75rem",
+        "padding": "0.75rem"
       }
     },
     "card": {
-      "default": {
-        "backgroundColor": "#FFFFFF",
-        "borderColor": "#E7EDF0",
-        "borderRadius": "0.75rem",
-        "padding": "1.5rem",
-        "shadow": "0px 1px 3px 0px rgba(0, 0, 0, 0.1), 0px 1px 2px -1px rgba(0, 0, 0, 0.1)"
-      },
-      "account": {
-        "backgroundColor": "#FFFFFF",
-        "borderColor": "#51A037",
-        "borderRadius": "0.5rem",
-        "padding": "1rem",
-        "shadow": "0px 1px 2px 0px rgba(0, 0, 0, 0.06), 0px 1px 3px 0px rgba(0, 0, 0, 0.1)"
-      },
-      "otp": {
-        "backgroundColor": "#FAFAFA",
-        "borderColor": "#E7EDF0",
-        "borderRadius": "0.75rem",
-        "padding": "1.5rem"
-      }
+      "backgroundColor": "#FFFFFF",
+      "borderColor": "#E7EDF0",
+      "borderRadius": "0.75rem",
+      "padding": "1.5rem",
+      "shadow": "0px 1px 3px 0px rgba(0, 0, 0, 0.1), 0px 1px 2px -1px rgba(0, 0, 0, 0.1)"
     },
     "input": {
-      "default": {
-        "backgroundColor": "#FFFFFF",
-        "borderColor": "#E7EDF0",
-        "borderRadius": "0.5rem",
-        "padding": "0.75rem 1rem",
-        "fontSize": "1rem",
-        "color": "#673391"
-      },
-      "focus": {
-        "borderColor": "#673391"
-      },
-      "error": {
-        "borderColor": "#CA7373"
-      }
+      "backgroundColor": "#FFFFFF",
+      "borderColor": "#E7EDF0",
+      "borderRadius": "0.5rem",
+      "padding": "0.75rem 1rem",
+      "fontSize": "1rem"
     },
     "navbar": {
       "backgroundColor": "#FFFFFF",
       "borderColor": "#E7EDF0",
-      "activeBackground": "#F0D3E6",
+      "activeBackground": "#F0F9FF",
       "activeBorder": "#E7EDF0",
       "iconColor": "#708497",
-      "activeIconColor": "#673391"
-    },
-    "text": {
-      "heading1": {
-        "fontFamily": "Roboto,system-ui,sans-serif",
-        "fontSize": "3rem",
-        "fontWeight": "700",
-        "lineHeight": "1.22",
-        "color": "#673391"
-      },
-      "heading2": {
-        "fontFamily": "Roboto,system-ui,sans-serif",
-        "fontSize": "2.25rem",
-        "fontWeight": "600",
-        "lineHeight": "1.22",
-        "color": "#673391"
-      },
-      "heading3": {
-        "fontFamily": "Roboto,system-ui,sans-serif",
-        "fontSize": "1.875rem",
-        "fontWeight": "600",
-        "lineHeight": "1.22",
-        "color": "#673391"
-      },
-      "body": {
-        "fontFamily": "Roboto,system-ui,sans-serif",
-        "fontSize": "1rem",
-        "fontWeight": "400",
-        "lineHeight": "1.5",
-        "color": "#673391"
-      },
-      "bodySecondary": {
-        "fontFamily": "Roboto,system-ui,sans-serif",
-        "fontSize": "0.875rem",
-        "fontWeight": "400",
-        "lineHeight": "1.5",
-        "color": "#757575"
-      },
-      "caption": {
-        "fontFamily": "DM Sans,system-ui,sans-serif",
-        "fontSize": "0.75rem",
-        "fontWeight": "500",
-        "lineHeight": "1.5",
-        "color": "#909BAA"
-      },
-      "success": {
-        "fontFamily": "Roboto,system-ui,sans-serif",
-        "fontSize": "0.875rem",
-        "fontWeight": "500",
-        "lineHeight": "1.5",
-        "color": "#2D8659"
-      }
+      "activeIconColor": "#0F3340"
+    },
+    "table": {
+      "headerBackground": "linear-gradient(180deg, #FFFFFF 0%, #F0F9FF 100%)",
+      "headerText": "#556A7D",
+      "rowBackground": "#FFFFFF",
+      "alternateRowBackground": "#F3F8FC",
+      "borderColor": "#E7EDF0",
+      "textColor": "#000000"
     },
     "status": {
       "active": {
@@ -411,50 +299,28 @@
         "textColor": "#2D8659"
       },
       "pending": {
-        "backgroundColor": "#FFF8E1",
-        "textColor": "#FF9800"
+        "backgroundColor": "#E0F5FF",
+        "textColor": "#0074A5"
       },
       "rejected": {
         "backgroundColor": "#FCF0EE",
         "textColor": "#CA7373"
       },
       "revoked": {
-        "backgroundColor": "#F7E9F2",
-        "textColor": "#C965A7"
+        "backgroundColor": "#F9ECF3",
+        "textColor": "#7C3A60"
       },
       "paused": {
-        "backgroundColor": "#F3F8FC",
-        "textColor": "#757575"
+        "backgroundColor": "#FFF1DF",
+        "textColor": "#AC732B"
       },
       "failed": {
-        "backgroundColor": "#FCF0EE",
+        "backgroundColor": "#FAEDED",
         "textColor": "#A22F2F"
       },
       "expired": {
-        "backgroundColor": "#F3F8FC",
-        "textColor": "#757575"
-      },
-      "verified": {
-        "backgroundColor": "#51A037",
-        "textColor": "#FFFFFF"
-      }
-    },
-    "consent": {
-      "card": {
-        "backgroundColor": "#FAFAFA",
-        "borderRadius": "0.5rem",
-        "padding": "1rem",
-        "borderColor": "#673391"
-      },
-      "title": {
-        "fontSize": "1.125rem",
-        "fontWeight": "600",
-        "color": "#673391"
-      },
-      "description": {
-        "fontSize": "0.875rem",
-        "fontWeight": "400",
-        "color": "#757575"
+        "backgroundColor": "#F7EFE4",
+        "textColor": "#7A5E3A"
       }
     }
   },
@@ -483,85 +349,85 @@
       "colors": {
         "primary": {
           "50": {
-            "value": "#F7E9F2",
+            "value": "#F8FEFF",
             "type": "color"
           },
           "100": {
-            "value": "#F0D3E6",
+            "value": "#F0F9FF",
             "type": "color"
           },
           "200": {
-            "value": "#E8BDD9",
+            "value": "#E5F5FF",
             "type": "color"
           },
           "300": {
-            "value": "#E0A7CD",
+            "value": "#C3E7FF",
             "type": "color"
           },
           "400": {
-            "value": "#D991C1",
+            "value": "#C1E4FB",
             "type": "color"
           },
           "500": {
-            "value": "#673391",
+            "value": "#0F3340",
             "type": "color"
           },
           "600": {
-            "value": "#76479B",
+            "value": "#0F1F40",
             "type": "color"
           },
           "700": {
-            "value": "#835AA5",
+            "value": "#0074A5",
             "type": "color"
           },
           "800": {
-            "value": "#926EB0",
+            "value": "#556A7D",
             "type": "color"
           },
           "900": {
-            "value": "#4F286F",
-            "type": "color"
-          }
-        },
-        "accent": {
+            "value": "#475A66",
+            "type": "color"
+          }
+        },
+        "gray": {
           "50": {
-            "value": "#F7E9F2",
+            "value": "#FFFFFF",
             "type": "color"
           },
           "100": {
-            "value": "#F0D3E6",
+            "value": "#FAFAFA",
             "type": "color"
           },
           "200": {
-            "value": "#E8BDD9",
+            "value": "#F3F8FC",
             "type": "color"
           },
           "300": {
-            "value": "#E0A7CD",
+            "value": "#F0F6FA",
             "type": "color"
           },
           "400": {
-            "value": "#D991C1",
+            "value": "#FAFDFF",
             "type": "color"
           },
           "500": {
-            "value": "#B22382",
+            "value": "#E7EDF0",
             "type": "color"
           },
           "600": {
-            "value": "#BA398F",
+            "value": "#909BAA",
             "type": "color"
           },
           "700": {
-            "value": "#C965A7",
+            "value": "#757575",
             "type": "color"
           },
           "800": {
-            "value": "#7A1057",
+            "value": "#708497",
             "type": "color"
           },
           "900": {
-            "value": "#7A1057",
+            "value": "#000000",
             "type": "color"
           }
         },
@@ -573,23 +439,15 @@
           "100": {
             "value": "#2D8659",
             "type": "color"
-          },
-          "200": {
-            "value": "#51A037",
-            "type": "color"
-          },
-          "300": {
-            "value": "#3E7D2B",
-            "type": "color"
           }
         },
         "warning": {
           "50": {
-            "value": "#FFF8E1",
+            "value": "#E0F5FF",
             "type": "color"
           },
           "100": {
-            "value": "#FF9800",
+            "value": "#0074A5",
             "type": "color"
           }
         },
@@ -611,67 +469,145 @@
             "type": "color"
           }
         },
+        "info": {
+          "50": {
+            "value": "#F9ECF3",
+            "type": "color"
+          },
+          "100": {
+            "value": "#7C3A60",
+            "type": "color"
+          }
+        },
         "neutral": {
           "50": {
+            "value": "#FFF1DF",
+            "type": "color"
+          },
+          "100": {
+            "value": "#AC732B",
+            "type": "color"
+          },
+          "200": {
+            "value": "#F7EFE4",
+            "type": "color"
+          },
+          "300": {
+            "value": "#7A5E3A",
+            "type": "color"
+          }
+        },
+        "text": {
+          "primary": {
+            "value": "#0F3340",
+            "type": "color"
+          },
+          "secondary": {
+            "value": "#757575",
+            "type": "color"
+          },
+          "tertiary": {
+            "value": "#909BAA",
+            "type": "color"
+          },
+          "inverse": {
             "value": "#FFFFFF",
             "type": "color"
           },
-          "100": {
-            "value": "#FAFAFA",
-            "type": "color"
-          },
-          "200": {
+          "muted": {
+            "value": "#708497",
+            "type": "color"
+          }
+        },
+        "background": {
+          "primary": {
+            "value": "#F8FEFF",
+            "type": "color"
+          },
+          "secondary": {
+            "value": "#FFFFFF",
+            "type": "color"
+          },
+          "tertiary": {
             "value": "#F3F8FC",
             "type": "color"
           },
-          "300": {
-            "value": "#F0F6FA",
-            "type": "color"
-          },
-          "400": {
-            "value": "#FAFDFF",
-            "type": "color"
-          },
-          "500": {
+          "inverse": {
+            "value": "#0F3340",
+            "type": "color"
+          }
+        },
+        "border": {
+          "default": {
             "value": "#E7EDF0",
             "type": "color"
           },
-          "600": {
-            "value": "#909BAA",
-            "type": "color"
-          },
-          "700": {
-            "value": "#757575",
-            "type": "color"
-          },
-          "800": {
-            "value": "#708497",
-            "type": "color"
-          },
-          "900": {
-            "value": "#000000",
-            "type": "color"
-          }
-        },
-        "status": {
+          "hover": {
+            "value": "#C1E4FB",
+            "type": "color"
+          },
+          "focus": {
+            "value": "#0F3340",
+            "type": "color"
+          },
+          "light": {
+            "value": "#E7EDF0",
+            "type": "color"
+          }
+        },
+        "brand": {
+          "primary": {
+            "value": "#0F3340",
+            "type": "color"
+          },
+          "secondary": {
+            "value": "#0F1F40",
+            "type": "color"
+          },
+          "tertiary": {
+            "value": "#E5F5FF",
+            "type": "color"
+          }
+        },
+        "feedback": {
           "success": {
             "value": "#2D8659",
             "type": "color"
           },
+          "success-bg": {
+            "value": "#E6F4EC",
+            "type": "color"
+          },
           "warning": {
-            "value": "#FF9800",
+            "value": "#0074A5",
+            "type": "color"
+          },
+          "warning-bg": {
+            "value": "#E0F5FF",
             "type": "color"
           },
           "error": {
             "value": "#CA7373",
             "type": "color"
           },
+          "error-bg": {
+            "value": "#FCF0EE",
+            "type": "color"
+          },
           "info": {
-            "value": "#BA398F",
-            "type": "color"
-          },
-          "verified": {
-            "value": "#51A037",
+            "value": "#7C3A60",
+            "type": "color"
+          },
+          "info-bg": {
+            "value": "#F9ECF3",
+            "type": "color"
+          },
+          "neutral": {
+            "value": "#AC732B",
+            "type": "color"
+          },
+          "neutral-bg": {
+            "value": "#FFF1DF",
             "type": "color"
           }
         }
@@ -732,17 +668,10 @@
       },
       "typography": {
         "fontFamily": {
-          "primary": {
+          "sans": {
             "value": [
-              "Roboto",
-              "system-ui",
-              "sans-serif"
-            ],
-            "type": "fontFamilies"
-          },
-          "secondary": {
-            "value": [
-              "DM Sans",
+              "Helvetica Neue",
+              "Inter",
               "system-ui",
               "sans-serif"
             ],
@@ -890,7 +819,7 @@
       "colors": {
         "text": {
           "primary": {
-            "value": "#673391",
+            "value": "#0F3340",
             "type": "color"
           },
           "secondary": {
@@ -908,23 +837,11 @@
           "muted": {
             "value": "#708497",
             "type": "color"
-          },
-          "success": {
-            "value": "#2D8659",
-            "type": "color"
-          },
-          "warning": {
-            "value": "#FF9800",
-            "type": "color"
-          },
-          "error": {
-            "value": "#CA7373",
-            "type": "color"
           }
         },
         "background": {
           "primary": {
-            "value": "#F7E9F2",
+            "value": "#F8FEFF",
             "type": "color"
           },
           "secondary": {
@@ -936,15 +853,7 @@
             "type": "color"
           },
           "inverse": {
-            "value": "#673391",
-            "type": "color"
-          },
-          "surface": {
-            "value": "#FFFFFF",
-            "type": "color"
-          },
-          "overlay": {
-            "value": "rgba(0, 0, 0, 0.75)",
+            "value": "#0F3340",
             "type": "color"
           }
         },
@@ -954,102 +863,72 @@
             "type": "color"
           },
           "hover": {
-            "value": "#D991C1",
+            "value": "#C1E4FB",
             "type": "color"
           },
           "focus": {
-            "value": "#673391",
+            "value": "#0F3340",
             "type": "color"
           },
           "light": {
             "value": "#E7EDF0",
             "type": "color"
-          },
+          }
+        },
+        "brand": {
+          "primary": {
+            "value": "#0F3340",
+            "type": "color"
+          },
+          "secondary": {
+            "value": "#0F1F40",
+            "type": "color"
+          },
+          "tertiary": {
+            "value": "#E5F5FF",
+            "type": "color"
+          }
+        },
+        "feedback": {
           "success": {
-            "value": "#51A037",
+            "value": "#2D8659",
+            "type": "color"
+          },
+          "success-bg": {
+            "value": "#E6F4EC",
+            "type": "color"
+          },
+          "warning": {
+            "value": "#0074A5",
+            "type": "color"
+          },
+          "warning-bg": {
+            "value": "#E0F5FF",
             "type": "color"
           },
           "error": {
             "value": "#CA7373",
             "type": "color"
-          }
-        },
-        "brand": {
-          "primary": {
-            "value": "#673391",
-            "type": "color"
-          },
-          "secondary": {
-            "value": "#76479B",
-            "type": "color"
-          },
-          "tertiary": {
-            "value": "#E8BDD9",
-            "type": "color"
-          },
-          "accent": {
-            "value": "#B22382",
-            "type": "color"
-          }
-        },
-        "status": {
-          "success": {
-            "background": {
-              "value": "#E6F4EC",
-              "type": "color"
-            },
-            "text": {
-              "value": "#2D8659",
-              "type": "color"
-            },
-            "border": {
-              "value": "#51A037",
-              "type": "color"
-            }
-          },
-          "warning": {
-            "background": {
-              "value": "#FFF8E1",
-              "type": "color"
-            },
-            "text": {
-              "value": "#FF9800",
-              "type": "color"
-            }
-          },
-          "error": {
-            "background": {
-              "value": "#FCF0EE",
-              "type": "color"
-            },
-            "text": {
-              "value": "#CA7373",
-              "type": "color"
-            },
-            "border": {
-              "value": "#A22F2F",
-              "type": "color"
-            }
+          },
+          "error-bg": {
+            "value": "#FCF0EE",
+            "type": "color"
           },
           "info": {
-            "background": {
-              "value": "#F7E9F2",
-              "type": "color"
-            },
-            "text": {
-              "value": "#C965A7",
-              "type": "color"
-            }
-          },
-          "verified": {
-            "background": {
-              "value": "#51A037",
-              "type": "color"
-            },
-            "text": {
-              "value": "#FFFFFF",
-              "type": "color"
-            }
+            "value": "#7C3A60",
+            "type": "color"
+          },
+          "info-bg": {
+            "value": "#F9ECF3",
+            "type": "color"
+          },
+          "neutral": {
+            "value": "#AC732B",
+            "type": "color"
+          },
+          "neutral-bg": {
+            "value": "#FFF1DF",
+            "type": "color"
           }
         }
       }
@@ -1058,7 +937,7 @@
       "button": {
         "primary": {
           "backgroundColor": {
-            "value": "#673391",
+            "value": "#0F3340",
             "type": "color"
           },
           "textColor": {
@@ -1076,10 +955,6 @@
           "fontWeight": {
             "value": "500",
             "type": "fontWeights"
-          },
-          "fontSize": {
-            "value": "1.125rem",
-            "type": "fontSizes"
           }
         },
         "secondary": {
@@ -1088,11 +963,11 @@
             "type": "color"
           },
           "textColor": {
-            "value": "#673391",
+            "value": "#0F3340",
             "type": "color"
           },
           "borderColor": {
-            "value": "#673391",
+            "value": "#0F3340",
             "type": "color"
           },
           "borderRadius": {
@@ -1104,51 +979,17 @@
             "type": "spacing"
           }
         },
-        "success": {
+        "gradient": {
           "backgroundColor": {
-            "value": "#51A037",
-            "type": "color"
-          },
-          "textColor": {
-            "value": "#FFFFFF",
-            "type": "color"
-          },
-          "borderRadius": {
-            "value": "9999px",
-            "type": "borderRadius"
-          },
-          "padding": {
-            "value": "0.75rem 0.75rem",
-            "type": "spacing"
-          }
-        },
-        "destructive": {
-          "backgroundColor": {
-            "value": "#CA7373",
-            "type": "color"
-          },
-          "textColor": {
-            "value": "#FFFFFF",
-            "type": "color"
-          },
-          "borderRadius": {
-            "value": "0.375rem",
-            "type": "borderRadius"
-          },
-          "padding": {
-            "value": "0.75rem 1.5rem",
-            "type": "spacing"
-          }
-        }
-      },
-      "card": {
-        "default": {
-          "backgroundColor": {
-            "value": "#FFFFFF",
+            "value": "linear-gradient(180deg, #FFFFFF 0%, #F6FCFF 100%)",
             "type": "color"
           },
           "borderColor": {
             "value": "#E7EDF0",
+            "type": "color"
+          },
+          "textColor": {
+            "value": "#0F3340",
             "type": "color"
           },
           "borderRadius": {
@@ -1156,93 +997,53 @@
             "type": "borderRadius"
           },
           "padding": {
-            "value": "1.5rem",
+            "value": "0.75rem",
             "type": "spacing"
-          },
-          "shadow": {
-            "value": "0px 1px 3px 0px rgba(0, 0, 0, 0.1), 0px 1px 2px -1px rgba(0, 0, 0, 0.1)",
-            "type": "boxShadow"
-          }
-        },
-        "account": {
-          "backgroundColor": {
-            "value": "#FFFFFF",
-            "type": "color"
-          },
-          "borderColor": {
-            "value": "#51A037",
-            "type": "color"
-          },
-          "borderRadius": {
-            "value": "0.5rem",
-            "type": "borderRadius"
-          },
-          "padding": {
-            "value": "1rem",
-            "type": "spacing"
-          },
-          "shadow": {
-            "value": "0px 1px 2px 0px rgba(0, 0, 0, 0.06), 0px 1px 3px 0px rgba(0, 0, 0, 0.1)",
-            "type": "boxShadow"
-          }
-        },
-        "otp": {
-          "backgroundColor": {
-            "value": "#FAFAFA",
-            "type": "color"
-          },
-          "borderColor": {
-            "value": "#E7EDF0",
-            "type": "color"
-          },
-          "borderRadius": {
-            "value": "0.75rem",
-            "type": "borderRadius"
-          },
-          "padding": {
-            "value": "1.5rem",
-            "type": "spacing"
-          }
+          }
+        }
+      },
+      "card": {
+        "backgroundColor": {
+          "value": "#FFFFFF",
+          "type": "color"
+        },
+        "borderColor": {
+          "value": "#E7EDF0",
+          "type": "color"
+        },
+        "borderRadius": {
+          "value": "0.75rem",
+          "type": "borderRadius"
+        },
+        "padding": {
+          "value": "1.5rem",
+          "type": "spacing"
+        },
+        "shadow": {
+          "value": "0px 1px 3px 0px rgba(0, 0, 0, 0.1), 0px 1px 2px -1px rgba(0, 0, 0, 0.1)",
+          "type": "boxShadow"
         }
       },
       "input": {
-        "default": {
-          "backgroundColor": {
-            "value": "#FFFFFF",
-            "type": "color"
-          },
-          "borderColor": {
-            "value": "#E7EDF0",
-            "type": "color"
-          },
-          "borderRadius": {
-            "value": "0.5rem",
-            "type": "borderRadius"
-          },
-          "padding": {
-            "value": "0.75rem 1rem",
-            "type": "spacing"
-          },
-          "fontSize": {
-            "value": "1rem",
-            "type": "fontSizes"
-          },
-          "color": {
-            "value": "#673391",
-            "type": "color"
-          }
-        },
-        "focus": {
-          "borderColor": {
-            "value": "#673391",
-            "type": "color"
-          }
-        },
-        "error": {
-          "borderColor": {
-            "value": "#CA7373",
-            "type": "color"
-          }
+        "backgroundColor": {
+          "value": "#FFFFFF",
+          "type": "color"
+        },
+        "borderColor": {
+          "value": "#E7EDF0",
+          "type": "color"
+        },
+        "borderRadius": {
+          "value": "0.5rem",
+          "type": "borderRadius"
+        },
+        "padding": {
+          "value": "0.75rem 1rem",
+          "type": "spacing"
+        },
+        "fontSize": {
+          "value": "1rem",
+          "type": "fontSizes"
         }
       },
       "navbar": {
@@ -1255,7 +1056,7 @@
           "type": "color"
         },
         "activeBackground": {
-          "value": "#F0D3E6",
+          "value": "#F0F9FF",
           "type": "color"
         },
         "activeBorder": {
@@ -1267,164 +1068,34 @@
           "type": "color"
         },
         "activeIconColor": {
-          "value": "#673391",
-          "type": "color"
-        }
-      },
-      "text": {
-        "heading1": {
-          "fontFamily": {
-            "value": "Roboto,system-ui,sans-serif",
-            "type": "fontFamilies"
-          },
-          "fontSize": {
-            "value": "3rem",
-            "type": "fontSizes"
-          },
-          "fontWeight": {
-            "value": "700",
-            "type": "fontWeights"
-          },
-          "lineHeight": {
-            "value": "1.22",
-            "type": "lineHeights"
-          },
-          "color": {
-            "value": "#673391",
-            "type": "color"
-          }
-        },
-        "heading2": {
-          "fontFamily": {
-            "value": "Roboto,system-ui,sans-serif",
-            "type": "fontFamilies"
-          },
-          "fontSize": {
-            "value": "2.25rem",
-            "type": "fontSizes"
-          },
-          "fontWeight": {
-            "value": "600",
-            "type": "fontWeights"
-          },
-          "lineHeight": {
-            "value": "1.22",
-            "type": "lineHeights"
-          },
-          "color": {
-            "value": "#673391",
-            "type": "color"
-          }
-        },
-        "heading3": {
-          "fontFamily": {
-            "value": "Roboto,system-ui,sans-serif",
-            "type": "fontFamilies"
-          },
-          "fontSize": {
-            "value": "1.875rem",
-            "type": "fontSizes"
-          },
-          "fontWeight": {
-            "value": "600",
-            "type": "fontWeights"
-          },
-          "lineHeight": {
-            "value": "1.22",
-            "type": "lineHeights"
-          },
-          "color": {
-            "value": "#673391",
-            "type": "color"
-          }
-        },
-        "body": {
-          "fontFamily": {
-            "value": "Roboto,system-ui,sans-serif",
-            "type": "fontFamilies"
-          },
-          "fontSize": {
-            "value": "1rem",
-            "type": "fontSizes"
-          },
-          "fontWeight": {
-            "value": "400",
-            "type": "fontWeights"
-          },
-          "lineHeight": {
-            "value": "1.5",
-            "type": "lineHeights"
-          },
-          "color": {
-            "value": "#673391",
-            "type": "color"
-          }
-        },
-        "bodySecondary": {
-          "fontFamily": {
-            "value": "Roboto,system-ui,sans-serif",
-            "type": "fontFamilies"
-          },
-          "fontSize": {
-            "value": "0.875rem",
-            "type": "fontSizes"
-          },
-          "fontWeight": {
-            "value": "400",
-            "type": "fontWeights"
-          },
-          "lineHeight": {
-            "value": "1.5",
-            "type": "lineHeights"
-          },
-          "color": {
-            "value": "#757575",
-            "type": "color"
-          }
-        },
-        "caption": {
-          "fontFamily": {
-            "value": "DM Sans,system-ui,sans-serif",
-            "type": "fontFamilies"
-          },
-          "fontSize": {
-            "value": "0.75rem",
-            "type": "fontSizes"
-          },
-          "fontWeight": {
-            "value": "500",
-            "type": "fontWeights"
-          },
-          "lineHeight": {
-            "value": "1.5",
-            "type": "lineHeights"
-          },
-          "color": {
-            "value": "#909BAA",
-            "type": "color"
-          }
-        },
-        "success": {
-          "fontFamily": {
-            "value": "Roboto,system-ui,sans-serif",
-            "type": "fontFamilies"
-          },
-          "fontSize": {
-            "value": "0.875rem",
-            "type": "fontSizes"
-          },
-          "fontWeight": {
-            "value": "500",
-            "type": "fontWeights"
-          },
-          "lineHeight": {
-            "value": "1.5",
-            "type": "lineHeights"
-          },
-          "color": {
-            "value": "#2D8659",
-            "type": "color"
-          }
+          "value": "#0F3340",
+          "type": "color"
+        }
+      },
+      "table": {
+        "headerBackground": {
+          "value": "linear-gradient(180deg, #FFFFFF 0%, #F0F9FF 100%)",
+          "type": "color"
+        },
+        "headerText": {
+          "value": "#556A7D",
+          "type": "color"
+        },
+        "rowBackground": {
+          "value": "#FFFFFF",
+          "type": "color"
+        },
+        "alternateRowBackground": {
+          "value": "#F3F8FC",
+          "type": "color"
+        },
+        "borderColor": {
+          "value": "#E7EDF0",
+          "type": "color"
+        },
+        "textColor": {
+          "value": "#000000",
+          "type": "color"
         }
       },
       "status": {
@@ -1440,11 +1111,11 @@
         },
         "pending": {
           "backgroundColor": {
-            "value": "#FFF8E1",
+            "value": "#E0F5FF",
             "type": "color"
           },
           "textColor": {
-            "value": "#FF9800",
+            "value": "#0074A5",
             "type": "color"
           }
         },
@@ -1460,27 +1131,27 @@
         },
         "revoked": {
           "backgroundColor": {
-            "value": "#F7E9F2",
+            "value": "#F9ECF3",
             "type": "color"
           },
           "textColor": {
-            "value": "#C965A7",
+            "value": "#7C3A60",
             "type": "color"
           }
         },
         "paused": {
           "backgroundColor": {
-            "value": "#F3F8FC",
+            "value": "#FFF1DF",
             "type": "color"
           },
           "textColor": {
-            "value": "#757575",
+            "value": "#AC732B",
             "type": "color"
           }
         },
         "failed": {
           "backgroundColor": {
-            "value": "#FCF0EE",
+            "value": "#FAEDED",
             "type": "color"
           },
           "textColor": {
@@ -1490,69 +1161,11 @@
         },
         "expired": {
           "backgroundColor": {
-            "value": "#F3F8FC",
+            "value": "#F7EFE4",
             "type": "color"
           },
           "textColor": {
-            "value": "#757575",
-            "type": "color"
-          }
-        },
-        "verified": {
-          "backgroundColor": {
-            "value": "#51A037",
-            "type": "color"
-          },
-          "textColor": {
-            "value": "#FFFFFF",
-            "type": "color"
-          }
-        }
-      },
-      "consent": {
-        "card": {
-          "backgroundColor": {
-            "value": "#FAFAFA",
-            "type": "color"
-          },
-          "borderRadius": {
-            "value": "0.5rem",
-            "type": "borderRadius"
-          },
-          "padding": {
-            "value": "1rem",
-            "type": "spacing"
-          },
-          "borderColor": {
-            "value": "#673391",
-            "type": "color"
-          }
-        },
-        "title": {
-          "fontSize": {
-            "value": "1.125rem",
-            "type": "fontSizes"
-          },
-          "fontWeight": {
-            "value": "600",
-            "type": "fontWeights"
-          },
-          "color": {
-            "value": "#673391",
-            "type": "color"
-          }
-        },
-        "description": {
-          "fontSize": {
-            "value": "0.875rem",
-            "type": "fontSizes"
-          },
-          "fontWeight": {
-            "value": "400",
-            "type": "fontWeights"
-          },
-          "color": {
-            "value": "#757575",
+            "value": "#7A5E3A",
             "type": "color"
           }
         }
@@ -1584,85 +1197,85 @@
       "colors": {
         "primary": {
           "50": {
-            "value": "#F7E9F2",
+            "value": "#F8FEFF",
             "type": "color"
           },
           "100": {
-            "value": "#F0D3E6",
+            "value": "#F0F9FF",
             "type": "color"
           },
           "200": {
-            "value": "#E8BDD9",
+            "value": "#E5F5FF",
             "type": "color"
           },
           "300": {
-            "value": "#E0A7CD",
+            "value": "#C3E7FF",
             "type": "color"
           },
           "400": {
-            "value": "#D991C1",
+            "value": "#C1E4FB",
             "type": "color"
           },
           "500": {
-            "value": "#673391",
+            "value": "#0F3340",
             "type": "color"
           },
           "600": {
-            "value": "#76479B",
+            "value": "#0F1F40",
             "type": "color"
           },
           "700": {
-            "value": "#835AA5",
+            "value": "#0074A5",
             "type": "color"
           },
           "800": {
-            "value": "#926EB0",
+            "value": "#556A7D",
             "type": "color"
           },
           "900": {
-            "value": "#4F286F",
-            "type": "color"
-          }
-        },
-        "accent": {
+            "value": "#475A66",
+            "type": "color"
+          }
+        },
+        "gray": {
           "50": {
-            "value": "#F7E9F2",
+            "value": "#FFFFFF",
             "type": "color"
           },
           "100": {
-            "value": "#F0D3E6",
+            "value": "#FAFAFA",
             "type": "color"
           },
           "200": {
-            "value": "#E8BDD9",
+            "value": "#F3F8FC",
             "type": "color"
           },
           "300": {
-            "value": "#E0A7CD",
+            "value": "#F0F6FA",
             "type": "color"
           },
           "400": {
-            "value": "#D991C1",
+            "value": "#FAFDFF",
             "type": "color"
           },
           "500": {
-            "value": "#B22382",
+            "value": "#E7EDF0",
             "type": "color"
           },
           "600": {
-            "value": "#BA398F",
+            "value": "#909BAA",
             "type": "color"
           },
           "700": {
-            "value": "#C965A7",
+            "value": "#757575",
             "type": "color"
           },
           "800": {
-            "value": "#7A1057",
+            "value": "#708497",
             "type": "color"
           },
           "900": {
-            "value": "#7A1057",
+            "value": "#000000",
             "type": "color"
           }
         },
@@ -1674,23 +1287,15 @@
           "100": {
             "value": "#2D8659",
             "type": "color"
-          },
-          "200": {
-            "value": "#51A037",
-            "type": "color"
-          },
-          "300": {
-            "value": "#3E7D2B",
-            "type": "color"
           }
         },
         "warning": {
           "50": {
-            "value": "#FFF8E1",
+            "value": "#E0F5FF",
             "type": "color"
           },
           "100": {
-            "value": "#FF9800",
+            "value": "#0074A5",
             "type": "color"
           }
         },
@@ -1712,67 +1317,145 @@
             "type": "color"
           }
         },
+        "info": {
+          "50": {
+            "value": "#F9ECF3",
+            "type": "color"
+          },
+          "100": {
+            "value": "#7C3A60",
+            "type": "color"
+          }
+        },
         "neutral": {
           "50": {
+            "value": "#FFF1DF",
+            "type": "color"
+          },
+          "100": {
+            "value": "#AC732B",
+            "type": "color"
+          },
+          "200": {
+            "value": "#F7EFE4",
+            "type": "color"
+          },
+          "300": {
+            "value": "#7A5E3A",
+            "type": "color"
+          }
+        },
+        "text": {
+          "primary": {
+            "value": "#0F3340",
+            "type": "color"
+          },
+          "secondary": {
+            "value": "#757575",
+            "type": "color"
+          },
+          "tertiary": {
+            "value": "#909BAA",
+            "type": "color"
+          },
+          "inverse": {
             "value": "#FFFFFF",
             "type": "color"
           },
-          "100": {
-            "value": "#FAFAFA",
-            "type": "color"
-          },
-          "200": {
+          "muted": {
+            "value": "#708497",
+            "type": "color"
+          }
+        },
+        "background": {
+          "primary": {
+            "value": "#F8FEFF",
+            "type": "color"
+          },
+          "secondary": {
+            "value": "#FFFFFF",
+            "type": "color"
+          },
+          "tertiary": {
             "value": "#F3F8FC",
             "type": "color"
           },
-          "300": {
-            "value": "#F0F6FA",
-            "type": "color"
-          },
-          "400": {
-            "value": "#FAFDFF",
-            "type": "color"
-          },
-          "500": {
+          "inverse": {
+            "value": "#0F3340",
+            "type": "color"
+          }
+        },
+        "border": {
+          "default": {
             "value": "#E7EDF0",
             "type": "color"
           },
-          "600": {
-            "value": "#909BAA",
-            "type": "color"
-          },
-          "700": {
-            "value": "#757575",
-            "type": "color"
-          },
-          "800": {
-            "value": "#708497",
-            "type": "color"
-          },
-          "900": {
-            "value": "#000000",
-            "type": "color"
-          }
-        },
-        "status": {
+          "hover": {
+            "value": "#C1E4FB",
+            "type": "color"
+          },
+          "focus": {
+            "value": "#0F3340",
+            "type": "color"
+          },
+          "light": {
+            "value": "#E7EDF0",
+            "type": "color"
+          }
+        },
+        "brand": {
+          "primary": {
+            "value": "#0F3340",
+            "type": "color"
+          },
+          "secondary": {
+            "value": "#0F1F40",
+            "type": "color"
+          },
+          "tertiary": {
+            "value": "#E5F5FF",
+            "type": "color"
+          }
+        },
+        "feedback": {
           "success": {
             "value": "#2D8659",
             "type": "color"
           },
+          "success-bg": {
+            "value": "#E6F4EC",
+            "type": "color"
+          },
           "warning": {
-            "value": "#FF9800",
+            "value": "#0074A5",
+            "type": "color"
+          },
+          "warning-bg": {
+            "value": "#E0F5FF",
             "type": "color"
           },
           "error": {
             "value": "#CA7373",
             "type": "color"
           },
+          "error-bg": {
+            "value": "#FCF0EE",
+            "type": "color"
+          },
           "info": {
-            "value": "#BA398F",
-            "type": "color"
-          },
-          "verified": {
-            "value": "#51A037",
+            "value": "#7C3A60",
+            "type": "color"
+          },
+          "info-bg": {
+            "value": "#F9ECF3",
+            "type": "color"
+          },
+          "neutral": {
+            "value": "#AC732B",
+            "type": "color"
+          },
+          "neutral-bg": {
+            "value": "#FFF1DF",
             "type": "color"
           }
         }
@@ -1833,17 +1516,10 @@
       },
       "typography": {
         "fontFamily": {
-          "primary": {
+          "sans": {
             "value": [
-              "Roboto",
-              "system-ui",
-              "sans-serif"
-            ],
-            "type": "fontFamilies"
-          },
-          "secondary": {
-            "value": [
-              "DM Sans",
+              "Helvetica Neue",
+              "Inter",
               "system-ui",
               "sans-serif"
             ],
@@ -1991,7 +1667,7 @@
       "colors": {
         "text": {
           "primary": {
-            "value": "#673391",
+            "value": "#0F3340",
             "type": "color"
           },
           "secondary": {
@@ -2009,23 +1685,11 @@
           "muted": {
             "value": "#708497",
             "type": "color"
-          },
-          "success": {
-            "value": "#2D8659",
-            "type": "color"
-          },
-          "warning": {
-            "value": "#FF9800",
-            "type": "color"
-          },
-          "error": {
-            "value": "#CA7373",
-            "type": "color"
           }
         },
         "background": {
           "primary": {
-            "value": "#F7E9F2",
+            "value": "#F8FEFF",
             "type": "color"
           },
           "secondary": {
@@ -2037,15 +1701,7 @@
             "type": "color"
           },
           "inverse": {
-            "value": "#673391",
-            "type": "color"
-          },
-          "surface": {
-            "value": "#FFFFFF",
-            "type": "color"
-          },
-          "overlay": {
-            "value": "rgba(0, 0, 0, 0.75)",
+            "value": "#0F3340",
             "type": "color"
           }
         },
@@ -2055,102 +1711,72 @@
             "type": "color"
           },
           "hover": {
-            "value": "#D991C1",
+            "value": "#C1E4FB",
             "type": "color"
           },
           "focus": {
-            "value": "#673391",
+            "value": "#0F3340",
             "type": "color"
           },
           "light": {
             "value": "#E7EDF0",
             "type": "color"
-          },
+          }
+        },
+        "brand": {
+          "primary": {
+            "value": "#0F3340",
+            "type": "color"
+          },
+          "secondary": {
+            "value": "#0F1F40",
+            "type": "color"
+          },
+          "tertiary": {
+            "value": "#E5F5FF",
+            "type": "color"
+          }
+        },
+        "feedback": {
           "success": {
-            "value": "#51A037",
+            "value": "#2D8659",
+            "type": "color"
+          },
+          "success-bg": {
+            "value": "#E6F4EC",
+            "type": "color"
+          },
+          "warning": {
+            "value": "#0074A5",
+            "type": "color"
+          },
+          "warning-bg": {
+            "value": "#E0F5FF",
             "type": "color"
           },
           "error": {
             "value": "#CA7373",
             "type": "color"
-          }
-        },
-        "brand": {
-          "primary": {
-            "value": "#673391",
-            "type": "color"
-          },
-          "secondary": {
-            "value": "#76479B",
-            "type": "color"
-          },
-          "tertiary": {
-            "value": "#E8BDD9",
-            "type": "color"
-          },
-          "accent": {
-            "value": "#B22382",
-            "type": "color"
-          }
-        },
-        "status": {
-          "success": {
-            "background": {
-              "value": "#E6F4EC",
-              "type": "color"
-            },
-            "text": {
-              "value": "#2D8659",
-              "type": "color"
-            },
-            "border": {
-              "value": "#51A037",
-              "type": "color"
-            }
-          },
-          "warning": {
-            "background": {
-              "value": "#FFF8E1",
-              "type": "color"
-            },
-            "text": {
-              "value": "#FF9800",
-              "type": "color"
-            }
-          },
-          "error": {
-            "background": {
-              "value": "#FCF0EE",
-              "type": "color"
-            },
-            "text": {
-              "value": "#CA7373",
-              "type": "color"
-            },
-            "border": {
-              "value": "#A22F2F",
-              "type": "color"
-            }
+          },
+          "error-bg": {
+            "value": "#FCF0EE",
+            "type": "color"
           },
           "info": {
-            "background": {
-              "value": "#F7E9F2",
-              "type": "color"
-            },
-            "text": {
-              "value": "#C965A7",
-              "type": "color"
-            }
-          },
-          "verified": {
-            "background": {
-              "value": "#51A037",
-              "type": "color"
-            },
-            "text": {
-              "value": "#FFFFFF",
-              "type": "color"
-            }
+            "value": "#7C3A60",
+            "type": "color"
+          },
+          "info-bg": {
+            "value": "#F9ECF3",
+            "type": "color"
+          },
+          "neutral": {
+            "value": "#AC732B",
+            "type": "color"
+          },
+          "neutral-bg": {
+            "value": "#FFF1DF",
+            "type": "color"
           }
         }
       }
@@ -2159,7 +1785,7 @@
       "button": {
         "primary": {
           "backgroundColor": {
-            "value": "#673391",
+            "value": "#0F3340",
             "type": "color"
           },
           "textColor": {
@@ -2177,10 +1803,6 @@
           "fontWeight": {
             "value": "500",
             "type": "fontWeights"
-          },
-          "fontSize": {
-            "value": "1.125rem",
-            "type": "fontSizes"
           }
         },
         "secondary": {
@@ -2189,11 +1811,11 @@
             "type": "color"
           },
           "textColor": {
-            "value": "#673391",
+            "value": "#0F3340",
             "type": "color"
           },
           "borderColor": {
-            "value": "#673391",
+            "value": "#0F3340",
             "type": "color"
           },
           "borderRadius": {
@@ -2205,51 +1827,17 @@
             "type": "spacing"
           }
         },
-        "success": {
+        "gradient": {
           "backgroundColor": {
-            "value": "#51A037",
-            "type": "color"
-          },
-          "textColor": {
-            "value": "#FFFFFF",
-            "type": "color"
-          },
-          "borderRadius": {
-            "value": "9999px",
-            "type": "borderRadius"
-          },
-          "padding": {
-            "value": "0.75rem 0.75rem",
-            "type": "spacing"
-          }
-        },
-        "destructive": {
-          "backgroundColor": {
-            "value": "#CA7373",
-            "type": "color"
-          },
-          "textColor": {
-            "value": "#FFFFFF",
-            "type": "color"
-          },
-          "borderRadius": {
-            "value": "0.375rem",
-            "type": "borderRadius"
-          },
-          "padding": {
-            "value": "0.75rem 1.5rem",
-            "type": "spacing"
-          }
-        }
-      },
-      "card": {
-        "default": {
-          "backgroundColor": {
-            "value": "#FFFFFF",
+            "value": "linear-gradient(180deg, #FFFFFF 0%, #F6FCFF 100%)",
             "type": "color"
           },
           "borderColor": {
             "value": "#E7EDF0",
+            "type": "color"
+          },
+          "textColor": {
+            "value": "#0F3340",
             "type": "color"
           },
           "borderRadius": {
@@ -2257,93 +1845,53 @@
             "type": "borderRadius"
           },
           "padding": {
-            "value": "1.5rem",
+            "value": "0.75rem",
             "type": "spacing"
-          },
-          "shadow": {
-            "value": "0px 1px 3px 0px rgba(0, 0, 0, 0.1), 0px 1px 2px -1px rgba(0, 0, 0, 0.1)",
-            "type": "boxShadow"
-          }
-        },
-        "account": {
-          "backgroundColor": {
-            "value": "#FFFFFF",
-            "type": "color"
-          },
-          "borderColor": {
-            "value": "#51A037",
-            "type": "color"
-          },
-          "borderRadius": {
-            "value": "0.5rem",
-            "type": "borderRadius"
-          },
-          "padding": {
-            "value": "1rem",
-            "type": "spacing"
-          },
-          "shadow": {
-            "value": "0px 1px 2px 0px rgba(0, 0, 0, 0.06), 0px 1px 3px 0px rgba(0, 0, 0, 0.1)",
-            "type": "boxShadow"
-          }
-        },
-        "otp": {
-          "backgroundColor": {
-            "value": "#FAFAFA",
-            "type": "color"
-          },
-          "borderColor": {
-            "value": "#E7EDF0",
-            "type": "color"
-          },
-          "borderRadius": {
-            "value": "0.75rem",
-            "type": "borderRadius"
-          },
-          "padding": {
-            "value": "1.5rem",
-            "type": "spacing"
-          }
+          }
+        }
+      },
+      "card": {
+        "backgroundColor": {
+          "value": "#FFFFFF",
+          "type": "color"
+        },
+        "borderColor": {
+          "value": "#E7EDF0",
+          "type": "color"
+        },
+        "borderRadius": {
+          "value": "0.75rem",
+          "type": "borderRadius"
+        },
+        "padding": {
+          "value": "1.5rem",
+          "type": "spacing"
+        },
+        "shadow": {
+          "value": "0px 1px 3px 0px rgba(0, 0, 0, 0.1), 0px 1px 2px -1px rgba(0, 0, 0, 0.1)",
+          "type": "boxShadow"
         }
       },
       "input": {
-        "default": {
-          "backgroundColor": {
-            "value": "#FFFFFF",
-            "type": "color"
-          },
-          "borderColor": {
-            "value": "#E7EDF0",
-            "type": "color"
-          },
-          "borderRadius": {
-            "value": "0.5rem",
-            "type": "borderRadius"
-          },
-          "padding": {
-            "value": "0.75rem 1rem",
-            "type": "spacing"
-          },
-          "fontSize": {
-            "value": "1rem",
-            "type": "fontSizes"
-          },
-          "color": {
-            "value": "#673391",
-            "type": "color"
-          }
-        },
-        "focus": {
-          "borderColor": {
-            "value": "#673391",
-            "type": "color"
-          }
-        },
-        "error": {
-          "borderColor": {
-            "value": "#CA7373",
-            "type": "color"
-          }
+        "backgroundColor": {
+          "value": "#FFFFFF",
+          "type": "color"
+        },
+        "borderColor": {
+          "value": "#E7EDF0",
+          "type": "color"
+        },
+        "borderRadius": {
+          "value": "0.5rem",
+          "type": "borderRadius"
+        },
+        "padding": {
+          "value": "0.75rem 1rem",
+          "type": "spacing"
+        },
+        "fontSize": {
+          "value": "1rem",
+          "type": "fontSizes"
         }
       },
       "navbar": {
@@ -2356,7 +1904,7 @@
           "type": "color"
         },
         "activeBackground": {
-          "value": "#F0D3E6",
+          "value": "#F0F9FF",
           "type": "color"
         },
         "activeBorder": {
@@ -2368,164 +1916,34 @@
           "type": "color"
         },
         "activeIconColor": {
-          "value": "#673391",
-          "type": "color"
-        }
-      },
-      "text": {
-        "heading1": {
-          "fontFamily": {
-            "value": "Roboto,system-ui,sans-serif",
-            "type": "fontFamilies"
-          },
-          "fontSize": {
-            "value": "3rem",
-            "type": "fontSizes"
-          },
-          "fontWeight": {
-            "value": "700",
-            "type": "fontWeights"
-          },
-          "lineHeight": {
-            "value": "1.22",
-            "type": "lineHeights"
-          },
-          "color": {
-            "value": "#673391",
-            "type": "color"
-          }
-        },
-        "heading2": {
-          "fontFamily": {
-            "value": "Roboto,system-ui,sans-serif",
-            "type": "fontFamilies"
-          },
-          "fontSize": {
-            "value": "2.25rem",
-            "type": "fontSizes"
-          },
-          "fontWeight": {
-            "value": "600",
-            "type": "fontWeights"
-          },
-          "lineHeight": {
-            "value": "1.22",
-            "type": "lineHeights"
-          },
-          "color": {
-            "value": "#673391",
-            "type": "color"
-          }
-        },
-        "heading3": {
-          "fontFamily": {
-            "value": "Roboto,system-ui,sans-serif",
-            "type": "fontFamilies"
-          },
-          "fontSize": {
-            "value": "1.875rem",
-            "type": "fontSizes"
-          },
-          "fontWeight": {
-            "value": "600",
-            "type": "fontWeights"
-          },
-          "lineHeight": {
-            "value": "1.22",
-            "type": "lineHeights"
-          },
-          "color": {
-            "value": "#673391",
-            "type": "color"
-          }
-        },
-        "body": {
-          "fontFamily": {
-            "value": "Roboto,system-ui,sans-serif",
-            "type": "fontFamilies"
-          },
-          "fontSize": {
-            "value": "1rem",
-            "type": "fontSizes"
-          },
-          "fontWeight": {
-            "value": "400",
-            "type": "fontWeights"
-          },
-          "lineHeight": {
-            "value": "1.5",
-            "type": "lineHeights"
-          },
-          "color": {
-            "value": "#673391",
-            "type": "color"
-          }
-        },
-        "bodySecondary": {
-          "fontFamily": {
-            "value": "Roboto,system-ui,sans-serif",
-            "type": "fontFamilies"
-          },
-          "fontSize": {
-            "value": "0.875rem",
-            "type": "fontSizes"
-          },
-          "fontWeight": {
-            "value": "400",
-            "type": "fontWeights"
-          },
-          "lineHeight": {
-            "value": "1.5",
-            "type": "lineHeights"
-          },
-          "color": {
-            "value": "#757575",
-            "type": "color"
-          }
-        },
-        "caption": {
-          "fontFamily": {
-            "value": "DM Sans,system-ui,sans-serif",
-            "type": "fontFamilies"
-          },
-          "fontSize": {
-            "value": "0.75rem",
-            "type": "fontSizes"
-          },
-          "fontWeight": {
-            "value": "500",
-            "type": "fontWeights"
-          },
-          "lineHeight": {
-            "value": "1.5",
-            "type": "lineHeights"
-          },
-          "color": {
-            "value": "#909BAA",
-            "type": "color"
-          }
-        },
-        "success": {
-          "fontFamily": {
-            "value": "Roboto,system-ui,sans-serif",
-            "type": "fontFamilies"
-          },
-          "fontSize": {
-            "value": "0.875rem",
-            "type": "fontSizes"
-          },
-          "fontWeight": {
-            "value": "500",
-            "type": "fontWeights"
-          },
-          "lineHeight": {
-            "value": "1.5",
-            "type": "lineHeights"
-          },
-          "color": {
-            "value": "#2D8659",
-            "type": "color"
-          }
+          "value": "#0F3340",
+          "type": "color"
+        }
+      },
+      "table": {
+        "headerBackground": {
+          "value": "linear-gradient(180deg, #FFFFFF 0%, #F0F9FF 100%)",
+          "type": "color"
+        },
+        "headerText": {
+          "value": "#556A7D",
+          "type": "color"
+        },
+        "rowBackground": {
+          "value": "#FFFFFF",
+          "type": "color"
+        },
+        "alternateRowBackground": {
+          "value": "#F3F8FC",
+          "type": "color"
+        },
+        "borderColor": {
+          "value": "#E7EDF0",
+          "type": "color"
+        },
+        "textColor": {
+          "value": "#000000",
+          "type": "color"
         }
       },
       "status": {
@@ -2541,11 +1959,11 @@
         },
         "pending": {
           "backgroundColor": {
-            "value": "#FFF8E1",
+            "value": "#E0F5FF",
             "type": "color"
           },
           "textColor": {
-            "value": "#FF9800",
+            "value": "#0074A5",
             "type": "color"
           }
         },
@@ -2561,27 +1979,27 @@
         },
         "revoked": {
           "backgroundColor": {
-            "value": "#F7E9F2",
+            "value": "#F9ECF3",
             "type": "color"
           },
           "textColor": {
-            "value": "#C965A7",
+            "value": "#7C3A60",
             "type": "color"
           }
         },
         "paused": {
           "backgroundColor": {
-            "value": "#F3F8FC",
+            "value": "#FFF1DF",
             "type": "color"
           },
           "textColor": {
-            "value": "#757575",
+            "value": "#AC732B",
             "type": "color"
           }
         },
         "failed": {
           "backgroundColor": {
-            "value": "#FCF0EE",
+            "value": "#FAEDED",
             "type": "color"
           },
           "textColor": {
@@ -2591,69 +2009,11 @@
         },
         "expired": {
           "backgroundColor": {
-            "value": "#F3F8FC",
+            "value": "#F7EFE4",
             "type": "color"
           },
           "textColor": {
-            "value": "#757575",
-            "type": "color"
-          }
-        },
-        "verified": {
-          "backgroundColor": {
-            "value": "#51A037",
-            "type": "color"
-          },
-          "textColor": {
-            "value": "#FFFFFF",
-            "type": "color"
-          }
-        }
-      },
-      "consent": {
-        "card": {
-          "backgroundColor": {
-            "value": "#FAFAFA",
-            "type": "color"
-          },
-          "borderRadius": {
-            "value": "0.5rem",
-            "type": "borderRadius"
-          },
-          "padding": {
-            "value": "1rem",
-            "type": "spacing"
-          },
-          "borderColor": {
-            "value": "#673391",
-            "type": "color"
-          }
-        },
-        "title": {
-          "fontSize": {
-            "value": "1.125rem",
-            "type": "fontSizes"
-          },
-          "fontWeight": {
-            "value": "600",
-            "type": "fontWeights"
-          },
-          "color": {
-            "value": "#673391",
-            "type": "color"
-          }
-        },
-        "description": {
-          "fontSize": {
-            "value": "0.875rem",
-            "type": "fontSizes"
-          },
-          "fontWeight": {
-            "value": "400",
-            "type": "fontWeights"
-          },
-          "color": {
-            "value": "#757575",
+            "value": "#7A5E3A",
             "type": "color"
           }
         }
@@ -2661,11 +2021,7 @@
     }
   },
   "_metadata": {
-<<<<<<< HEAD
-    "processedAt": "2025-10-06T14:05:23.780Z",
-=======
     "processedAt": "2025-09-27T07:41:51.563Z",
->>>>>>> d5469327
     "version": "2.0.0"
   }
 }